"""
Playwright browser on steroids.
"""

import asyncio
import base64
import gc
import json
import logging
import os
import re
import time
import uuid
from dataclasses import dataclass
from typing import TYPE_CHECKING, Optional

from playwright._impl._errors import TimeoutError
from playwright.async_api import Browser as PlaywrightBrowser
from playwright.async_api import (
	BrowserContext as PlaywrightBrowserContext,
)
from playwright.async_api import (
	ElementHandle,
	FrameLocator,
	Page,
)
from pydantic import BaseModel, ConfigDict, Field
from typing_extensions import TypedDict

from browser_use.browser.views import (
	BrowserError,
	BrowserState,
	TabInfo,
	URLNotAllowedError,
)
from browser_use.dom.service import DomService
from browser_use.dom.views import DOMElementNode, SelectorMap
from browser_use.utils import time_execution_async, time_execution_sync

if TYPE_CHECKING:
	from browser_use.browser.browser import Browser

logger = logging.getLogger(__name__)


class BrowserContextWindowSize(TypedDict):
	width: int
	height: int


class BrowserContextConfig(BaseModel):
	"""
	Configuration for the BrowserContext.

	Default values:
	    cookies_file: None
	        Path to cookies file for persistence

		disable_security: True
			Disable browser security features

	    minimum_wait_page_load_time: 0.5
	        Minimum time to wait before getting page state for LLM input

		wait_for_network_idle_page_load_time: 1.0
			Time to wait for network requests to finish before getting page state.
			Lower values may result in incomplete page loads.

	    maximum_wait_page_load_time: 5.0
	        Maximum time to wait for page load before proceeding anyway

	    wait_between_actions: 1.0
	        Time to wait between multiple per step actions

	    browser_window_size: {'width': 1280, 'height': 1100}
	        Default browser window size

	    no_viewport: False
	        Disable viewport

	    save_recording_path: None
	        Path to save video recordings

	    save_downloads_path: None
	        Path to save downloads to

	    trace_path: None
	        Path to save trace files. It will auto name the file with the TRACE_PATH/{context_id}.zip

	    locale: None
	        Specify user locale, for example en-GB, de-DE, etc. Locale will affect navigator.language value, Accept-Language request header value as well as number and date formatting rules. If not provided, defaults to the system default locale.

	    user_agent: 'Mozilla/5.0 (Windows NT 10.0; Win64; x64) AppleWebKit/537.36 (KHTML, like Gecko) Chrome/85.0.4183.102 Safari/537.36'
	        custom user agent to use.

	    highlight_elements: True
	        Highlight elements in the DOM on the screen

	    viewport_expansion: 500
	        Viewport expansion in pixels. This amount will increase the number of elements which are included in the state what the LLM will see. If set to -1, all elements will be included (this leads to high token usage). If set to 0, only the elements which are visible in the viewport will be included.

	    allowed_domains: None
	        List of allowed domains that can be accessed. If None, all domains are allowed.
	        Example: ['example.com', 'api.example.com']

	    include_dynamic_attributes: bool = True
	        Include dynamic attributes in the CSS selector. If you want to reuse the css_selectors, it might be better to set this to False.

	    is_mobile: None
	        Whether the meta viewport tag is taken into account and touch events are enabled.

	    has_touch: None
	        Whether to enable touch events in the browser.

	    geolocation: None
	        Geolocation to be used in the browser context. Example: {'latitude': 59.95, 'longitude': 30.31667}

	    permissions: None
	        Browser permissions to grant. Values might include: ['geolocation', 'notifications']

	    timezone_id: None
	        Changes the timezone of the browser. Example: 'Europe/Berlin'
	"""

	model_config = ConfigDict(arbitrary_types_allowed=True, extra='ignore')

	cookies_file: str | None = None
	minimum_wait_page_load_time: float = 0.25
	wait_for_network_idle_page_load_time: float = 0.5
	maximum_wait_page_load_time: float = 5
	wait_between_actions: float = 0.5

	disable_security: bool = True

	browser_window_size: BrowserContextWindowSize = Field(default_factory=lambda: {'width': 1280, 'height': 1100})
	no_viewport: Optional[bool] = None

	save_recording_path: str | None = None
	save_downloads_path: str | None = None
	save_har_path: str | None = None
	trace_path: str | None = None
	locale: str | None = None
	user_agent: str = (
		'Mozilla/5.0 (Windows NT 10.0; Win64; x64) AppleWebKit/537.36  (KHTML, like Gecko) Chrome/85.0.4183.102 Safari/537.36'
	)

	highlight_elements: bool = True
	viewport_expansion: int = 500
	allowed_domains: list[str] | None = None
	include_dynamic_attributes: bool = True

	keep_alive: bool = Field(default=False, alias='_force_keep_context_alive')  # used to be called _force_keep_context_alive
	is_mobile: bool | None = None
	has_touch: bool | None = None
	geolocation: dict | None = None
	permissions: list[str] | None = None
	timezone_id: str | None = None


@dataclass
class BrowserSession:
	context: PlaywrightBrowserContext
	cached_state: BrowserState | None


@dataclass
class BrowserContextState:
	"""
	State of the browser context
	"""

	target_id: str | None = None  # CDP target ID


class BrowserContext:
	def __init__(
		self,
		browser: 'Browser',
		config: BrowserContextConfig | None = None,
		state: Optional[BrowserContextState] = None,
	):
		self.context_id = str(uuid.uuid4())

		self.config = config or BrowserContextConfig(**browser.config)
		self.browser = browser

		self.state = state or BrowserContextState()

		# Initialize these as None - they'll be set up when needed
		self.session: BrowserSession | None = None

	async def __aenter__(self):
		"""Async context manager entry"""
		await self._initialize_session()
		return self

	async def __aexit__(self, exc_type, exc_val, exc_tb):
		"""Async context manager exit"""
		await self.close()

	@time_execution_async('--close')
	async def close(self):
		"""Close the browser instance"""

		try:
			if self.session is None:
				return

			# Then remove CDP protocol listeners
			if self._page_event_handler and self.session.context:
				try:
					# This actually sends a CDP command to unsubscribe
					self.session.context.remove_listener('page', self._page_event_handler)
				except Exception as e:
					logger.debug(f'Failed to remove CDP listener: {e}')
				self._page_event_handler = None

			await self.save_cookies()

			if self.config.trace_path:
				try:
					await self.session.context.tracing.stop(path=os.path.join(self.config.trace_path, f'{self.context_id}.zip'))
				except Exception as e:
					logger.debug(f'Failed to stop tracing: {e}')

			# This is crucial - it closes the CDP connection
			if not self.config.keep_alive:
				logger.debug('Closing browser context')
				try:
					await self.session.context.close()
				except Exception as e:
					logger.debug(f'Failed to close context: {e}')

		finally:
			# Dereference everything
			self.session = None
			self._page_event_handler = None

	def __del__(self):
		"""Cleanup when object is destroyed"""
		if not self.config.keep_alive and self.session is not None:
			logger.debug('BrowserContext was not properly closed before destruction')
			try:
				# Use sync Playwright method for force cleanup
				if hasattr(self.session.context, '_impl_obj'):
					asyncio.run(self.session.context._impl_obj.close())

				self.session = None
				gc.collect()
			except Exception as e:
				logger.warning(f'Failed to force close browser context: {e}')

	@time_execution_async('--initialize_session')
	async def _initialize_session(self):
		"""Initialize the browser session"""
		logger.debug(f'🌎  Initializing new browser context with id: {self.context_id}')

		playwright_browser = await self.browser.get_playwright_browser()
		context = await self._create_context(playwright_browser)
		self._page_event_handler = None

		# Get or create a page to use
		pages = context.pages

		self.session = BrowserSession(
			context=context,
			cached_state=None,
		)

		active_page = None
		if self.browser.config.cdp_url:
			# If we have a saved target ID, try to find and activate it
			if self.state.target_id:
				targets = await self._get_cdp_targets()
				for target in targets:
					if target['targetId'] == self.state.target_id:
						# Find matching page by URL
						for page in pages:
							if page.url == target['url']:
								active_page = page
								break
						break

		# If no target ID or couldn't find it, use existing page or create new
		if not active_page:
			if (
				pages
				and pages[0].url
				and not pages[0].url.startswith('chrome://')  # skip chrome internal pages e.g. settings, history, etc
				and not pages[0].url.startswith('chrome-extension://')  # skip hidden extension background pages
			):
				active_page = pages[0]
				logger.debug('🔍  Using existing page: %s', active_page.url)
			else:
				active_page = await context.new_page()
				await active_page.goto('about:blank')
				logger.debug('🆕  Created new page: %s', active_page.url)

			# Get target ID for the active page
			if self.browser.config.cdp_url:
				targets = await self._get_cdp_targets()
				for target in targets:
					if target['url'] == active_page.url:
						self.state.target_id = target['targetId']
						break

		# Bring page to front
		logger.debug('🫨  Bringing tab to front: %s', active_page)
		await active_page.bring_to_front()
		await active_page.wait_for_load_state('load')

		return self.session

	def _add_new_page_listener(self, context: PlaywrightBrowserContext):
		async def on_page(page: Page):
			if self.browser.config.cdp_url:
				await page.reload()  # Reload the page to avoid timeout errors
			await page.wait_for_load_state()
			logger.debug(f'📑  New page opened: {page.url}')
			if self.session is not None:
				self.state.target_id = None

		self._page_event_handler = on_page
		context.on('page', on_page)

	async def get_session(self) -> BrowserSession:
		"""Lazy initialization of the browser and related components"""
		if self.session is None:
			try:
				return await self._initialize_session()
			except Exception as e:
				logger.error(f'❌  Failed to create new browser session: {e} (did the browser process quit?)')
				raise e
		return self.session

	async def get_current_page(self) -> Page:
		"""Get the current page"""
		session = await self.get_session()
		return await self._get_current_page(session)

	async def _create_context(self, browser: PlaywrightBrowser):
		"""Creates a new browser context with anti-detection measures and loads cookies if available."""
		if self.browser.config.cdp_url and len(browser.contexts) > 0:
			context = browser.contexts[0]
		elif self.browser.config.browser_binary_path and len(browser.contexts) > 0:
			# Connect to existing Chrome instance instead of creating new one
			context = browser.contexts[0]
		else:
			# Original code for creating new context
			context = await browser.new_context(
				no_viewport=True,
				user_agent=self.config.user_agent,
				java_script_enabled=True,
				bypass_csp=self.config.disable_security,
				ignore_https_errors=self.config.disable_security,
				record_video_dir=self.config.save_recording_path,
				record_video_size=self.config.browser_window_size,
				record_har_path=self.config.save_har_path,
				locale=self.config.locale,
				is_mobile=self.config.is_mobile,
				has_touch=self.config.has_touch,
				geolocation=self.config.geolocation,
				permissions=self.config.permissions,
				timezone_id=self.config.timezone_id,
			)

		if self.config.trace_path:
			await context.tracing.start(screenshots=True, snapshots=True, sources=True)

		# Load cookies if they exist
		if self.config.cookies_file and os.path.exists(self.config.cookies_file):
			with open(self.config.cookies_file, 'r') as f:
				cookies = json.load(f)
				logger.info(f'🍪  Loaded {len(cookies)} cookies from {self.config.cookies_file}')
				await context.add_cookies(cookies)

		# Expose anti-detection scripts
		await context.add_init_script(
			"""
            // Webdriver property
            Object.defineProperty(navigator, 'webdriver', {
                get: () => undefined
            });

            // Languages
            Object.defineProperty(navigator, 'languages', {
                get: () => ['en-US']
            });

            // Plugins
            Object.defineProperty(navigator, 'plugins', {
                get: () => [1, 2, 3, 4, 5]
            });

            // Chrome runtime
            window.chrome = { runtime: {} };

            // Permissions
            const originalQuery = window.navigator.permissions.query;
            window.navigator.permissions.query = (parameters) => (
                parameters.name === 'notifications' ?
                    Promise.resolve({ state: Notification.permission }) :
                    originalQuery(parameters)
            );
            (function () {
                const originalAttachShadow = Element.prototype.attachShadow;
                Element.prototype.attachShadow = function attachShadow(options) {
                    return originalAttachShadow.call(this, { ...options, mode: "open" });
                };
            })();
            """
		)

		return context

	async def _wait_for_stable_network(self):
		page = await self.get_current_page()

		pending_requests = set()
		last_activity = asyncio.get_event_loop().time()

		# Define relevant resource types and content types
		RELEVANT_RESOURCE_TYPES = {
			'document',
			'stylesheet',
			'image',
			'font',
			'script',
			'iframe',
		}

		RELEVANT_CONTENT_TYPES = {
			'text/html',
			'text/css',
			'application/javascript',
			'image/',
			'font/',
			'application/json',
		}

		# Additional patterns to filter out
		IGNORED_URL_PATTERNS = {
			# Analytics and tracking
			'analytics',
			'tracking',
			'telemetry',
			'beacon',
			'metrics',
			# Ad-related
			'doubleclick',
			'adsystem',
			'adserver',
			'advertising',
			# Social media widgets
			'facebook.com/plugins',
			'platform.twitter',
			'linkedin.com/embed',
			# Live chat and support
			'livechat',
			'zendesk',
			'intercom',
			'crisp.chat',
			'hotjar',
			# Push notifications
			'push-notifications',
			'onesignal',
			'pushwoosh',
			# Background sync/heartbeat
			'heartbeat',
			'ping',
			'alive',
			# WebRTC and streaming
			'webrtc',
			'rtmp://',
			'wss://',
			# Common CDNs for dynamic content
			'cloudfront.net',
			'fastly.net',
		}

		async def on_request(request):
			# Filter by resource type
			if request.resource_type not in RELEVANT_RESOURCE_TYPES:
				return

			# Filter out streaming, websocket, and other real-time requests
			if request.resource_type in {
				'websocket',
				'media',
				'eventsource',
				'manifest',
				'other',
			}:
				return

			# Filter out by URL patterns
			url = request.url.lower()
			if any(pattern in url for pattern in IGNORED_URL_PATTERNS):
				return

			# Filter out data URLs and blob URLs
			if url.startswith(('data:', 'blob:')):
				return

			# Filter out requests with certain headers
			headers = request.headers
			if headers.get('purpose') == 'prefetch' or headers.get('sec-fetch-dest') in [
				'video',
				'audio',
			]:
				return

			nonlocal last_activity
			pending_requests.add(request)
			last_activity = asyncio.get_event_loop().time()
			# logger.debug(f'Request started: {request.url} ({request.resource_type})')

		async def on_response(response):
			request = response.request
			if request not in pending_requests:
				return

			# Filter by content type if available
			content_type = response.headers.get('content-type', '').lower()

			# Skip if content type indicates streaming or real-time data
			if any(
				t in content_type
				for t in [
					'streaming',
					'video',
					'audio',
					'webm',
					'mp4',
					'event-stream',
					'websocket',
					'protobuf',
				]
			):
				pending_requests.remove(request)
				return

			# Only process relevant content types
			if not any(ct in content_type for ct in RELEVANT_CONTENT_TYPES):
				pending_requests.remove(request)
				return

			# Skip if response is too large (likely not essential for page load)
			content_length = response.headers.get('content-length')
			if content_length and int(content_length) > 5 * 1024 * 1024:  # 5MB
				pending_requests.remove(request)
				return

			nonlocal last_activity
			pending_requests.remove(request)
			last_activity = asyncio.get_event_loop().time()
			# logger.debug(f'Request resolved: {request.url} ({content_type})')

		# Attach event listeners
		page.on('request', on_request)
		page.on('response', on_response)

		try:
			# Wait for idle time
			start_time = asyncio.get_event_loop().time()
			while True:
				await asyncio.sleep(0.1)
				now = asyncio.get_event_loop().time()
				if len(pending_requests) == 0 and (now - last_activity) >= self.config.wait_for_network_idle_page_load_time:
					break
				if now - start_time > self.config.maximum_wait_page_load_time:
					logger.debug(
						f'Network timeout after {self.config.maximum_wait_page_load_time}s with {len(pending_requests)} '
						f'pending requests: {[r.url for r in pending_requests]}'
					)
					break

		finally:
			# Clean up event listeners
			page.remove_listener('request', on_request)
			page.remove_listener('response', on_response)

		logger.debug(f'⚖️  Network stabilized for {self.config.wait_for_network_idle_page_load_time} seconds')

	async def _wait_for_page_and_frames_load(self, timeout_overwrite: float | None = None):
		"""
		Ensures page is fully loaded before continuing.
		Waits for either network to be idle or minimum WAIT_TIME, whichever is longer.
		Also checks if the loaded URL is allowed.
		"""
		# Start timing
		start_time = time.time()

		# Wait for page load
		try:
			await self._wait_for_stable_network()

			# Check if the loaded URL is allowed
			page = await self.get_current_page()
			await self._check_and_handle_navigation(page)
		except URLNotAllowedError as e:
			raise e
		except Exception:
			logger.warning('⚠️  Page load failed, continuing...')
			pass

		# Calculate remaining time to meet minimum WAIT_TIME
		elapsed = time.time() - start_time
		remaining = max((timeout_overwrite or self.config.minimum_wait_page_load_time) - elapsed, 0)

		logger.debug(f'--Page loaded in {elapsed:.2f} seconds, waiting for additional {remaining:.2f} seconds')

		# Sleep remaining time if needed
		if remaining > 0:
			await asyncio.sleep(remaining)

	def _is_url_allowed(self, url: str) -> bool:
		"""Check if a URL is allowed based on the whitelist configuration."""
		if not self.config.allowed_domains:
			return True

		try:
			from urllib.parse import urlparse

			parsed_url = urlparse(url)
			domain = parsed_url.netloc.lower()

			# Special case: Allow 'about:blank' explicitly
			if url == 'about:blank':
				return True

			# Remove port number if present
			if ':' in domain:
				domain = domain.split(':')[0]

			# Check if domain matches any allowed domain pattern
			return any(
				domain == allowed_domain.lower() or domain.endswith('.' + allowed_domain.lower())
				for allowed_domain in self.config.allowed_domains
			)
		except Exception as e:
			logger.error(f'⛔️  Error checking URL allowlist: {str(e)}')
			return False

	async def _check_and_handle_navigation(self, page: Page) -> None:
		"""Check if current page URL is allowed and handle if not."""
		if not self._is_url_allowed(page.url):
			logger.warning(f'⛔️  Navigation to non-allowed URL detected: {page.url}')
			try:
				await self.go_back()
			except Exception as e:
				logger.error(f'⛔️  Failed to go back after detecting non-allowed URL: {str(e)}')
			raise URLNotAllowedError(f'Navigation to non-allowed URL: {page.url}')

	async def navigate_to(self, url: str):
		"""Navigate to a URL"""
		if not self._is_url_allowed(url):
			raise BrowserError(f'Navigation to non-allowed URL: {url}')

		page = await self.get_current_page()
		await page.goto(url)
		await page.wait_for_load_state()

	async def refresh_page(self):
		"""Refresh the current page"""
		page = await self.get_current_page()
		await page.reload()
		await page.wait_for_load_state()

	async def go_back(self):
		"""Navigate back in history"""
		page = await self.get_current_page()
		try:
			# 10 ms timeout
			await page.go_back(timeout=10, wait_until='domcontentloaded')
			# await self._wait_for_page_and_frames_load(timeout_overwrite=1.0)
		except Exception as e:
			# Continue even if its not fully loaded, because we wait later for the page to load
			logger.debug(f'⏮️  Error during go_back: {e}')

	async def go_forward(self):
		"""Navigate forward in history"""
		page = await self.get_current_page()
		try:
			await page.go_forward(timeout=10, wait_until='domcontentloaded')
		except Exception as e:
			# Continue even if its not fully loaded, because we wait later for the page to load
			logger.debug(f'⏭️  Error during go_forward: {e}')

	async def close_current_tab(self):
		"""Close the current tab"""
		session = await self.get_session()
		page = await self._get_current_page(session)
		await page.close()

		# Switch to the first available tab if any exist
		if session.context.pages:
			await self.switch_to_tab(0)

		# otherwise the browser will be closed

	async def get_page_html(self) -> str:
		"""Get the current page HTML content"""
		page = await self.get_current_page()
		return await page.content()

	async def execute_javascript(self, script: str):
		"""Execute JavaScript code on the page"""
		page = await self.get_current_page()
		return await page.evaluate(script)

	async def get_page_structure(self) -> str:
		"""Get a debug view of the page structure including iframes"""
		debug_script = """(() => {
			function getPageStructure(element = document, depth = 0, maxDepth = 10) {
				if (depth >= maxDepth) return '';
				
				const indent = '  '.repeat(depth);
				let structure = '';
				
				// Skip certain elements that clutter the output
				const skipTags = new Set(['script', 'style', 'link', 'meta', 'noscript']);
				
				// Add current element info if it's not the document
				if (element !== document) {
					const tagName = element.tagName.toLowerCase();
					
					// Skip uninteresting elements
					if (skipTags.has(tagName)) return '';
					
					const id = element.id ? `#${element.id}` : '';
					const classes = element.className && typeof element.className === 'string' ? 
						`.${element.className.split(' ').filter(c => c).join('.')}` : '';
					
					// Get additional useful attributes
					const attrs = [];
					if (element.getAttribute('role')) attrs.push(`role="${element.getAttribute('role')}"`);
					if (element.getAttribute('aria-label')) attrs.push(`aria-label="${element.getAttribute('aria-label')}"`);
					if (element.getAttribute('type')) attrs.push(`type="${element.getAttribute('type')}"`);
					if (element.getAttribute('name')) attrs.push(`name="${element.getAttribute('name')}"`);
					if (element.getAttribute('src')) {
						const src = element.getAttribute('src');
						attrs.push(`src="${src.substring(0, 50)}${src.length > 50 ? '...' : ''}"`);
					}
					
					// Add element info
					structure += `${indent}${tagName}${id}${classes}${attrs.length ? ' [' + attrs.join(', ') + ']' : ''}\\n`;
					
					// Handle iframes specially
					if (tagName === 'iframe') {
						try {
							const iframeDoc = element.contentDocument || element.contentWindow?.document;
							if (iframeDoc) {
								structure += `${indent}  [IFRAME CONTENT]:\\n`;
								structure += getPageStructure(iframeDoc, depth + 2, maxDepth);
							} else {
								structure += `${indent}  [IFRAME: No access - likely cross-origin]\\n`;
							}
						} catch (e) {
							structure += `${indent}  [IFRAME: Access denied - ${e.message}]\\n`;
						}
					}
				}
				
				// Get all child elements
				const children = element.children || element.childNodes;
				for (const child of children) {
					if (child.nodeType === 1) { // Element nodes only
						structure += getPageStructure(child, depth + 1, maxDepth);
					}
				}
				
				return structure;
			}
			
			return getPageStructure();
		})()"""

		page = await self.get_current_page()
		structure = await page.evaluate(debug_script)
		return structure

	@time_execution_sync('--get_state')  # This decorator might need to be updated to handle async
	async def get_state(self) -> BrowserState:
		"""Get the current state of the browser"""
		await self._wait_for_page_and_frames_load()
		session = await self.get_session()
		session.cached_state = await self._update_state()

		# Save cookies if a file is specified
		if self.config.cookies_file:
			asyncio.create_task(self.save_cookies())

		return session.cached_state

	async def _update_state(self, focus_element: int = -1) -> BrowserState:
		"""Update and return state."""
		session = await self.get_session()

		# Check if current page is still valid, if not switch to another available page
		try:
			page = await self.get_current_page()
			# Test if page is still accessible
			await page.evaluate('1')
		except Exception as e:
			logger.debug(f'👋  Current page is no longer accessible: {str(e)}')
			# Get all available pages
			pages = session.context.pages
			if pages:
				self.state.target_id = None
				page = await self._get_current_page(session)
				logger.debug(f'🔄  Switched to page: {await page.title()}')
			else:
				raise BrowserError('Browser closed: no valid pages available')

		try:
			await self.remove_highlights()
			dom_service = DomService(page)
			content = await dom_service.get_clickable_elements(
				focus_element=focus_element,
				viewport_expansion=self.config.viewport_expansion,
				highlight_elements=self.config.highlight_elements,
			)

			tabs_info = await self.get_tabs_info()

			# Get all cross-origin iframes within the page and open them in new tabs
			# mark the titles of the new tabs so the LLM knows to check them for additional content
			# unfortunately too buggy for now, too many sites use invisible cross-origin iframes for ads, tracking, youtube videos, social media, etc.
			# and it distracts the bot by openeing a lot of new tabs
			# iframe_urls = await dom_service.get_cross_origin_iframes()
			# for url in iframe_urls:
			# 	if url in [tab.url for tab in tabs_info]:
			# 		continue  # skip if the iframe if we already have it open in a tab
			# 	new_page_id = tabs_info[-1].page_id + 1
			# 	logger.debug(f'Opening cross-origin iframe in new tab #{new_page_id}: {url}')
			# 	await self.create_new_tab(url)
			# 	tabs_info.append(
			# 		TabInfo(
			# 			page_id=new_page_id,
			# 			url=url,
			# 			title=f'iFrame opened as new tab, treat as if embedded inside page #{self.state.target_id}: {page.url}',
			# 			parent_page_id=self.state.target_id,
			# 		)
			# 	)

			screenshot_b64 = await self.take_screenshot()
			pixels_above, pixels_below = await self.get_scroll_info(page)

			self.current_state = BrowserState(
				element_tree=content.element_tree,
				selector_map=content.selector_map,
				url=page.url,
				title=await page.title(),
				tabs=tabs_info,
				screenshot=screenshot_b64,
				pixels_above=pixels_above,
				pixels_below=pixels_below,
			)

			return self.current_state
		except Exception as e:
			logger.error(f'❌  Failed to update state: {str(e)}')
			# Return last known good state if available
			if hasattr(self, 'current_state'):
				return self.current_state
			raise

	# region - Browser Actions
	@time_execution_async('--take_screenshot')
	async def take_screenshot(self, full_page: bool = False) -> str:
		"""
		Returns a base64 encoded screenshot of the current page.
		"""
		page = await self.get_current_page()

		await page.bring_to_front()
		await page.wait_for_load_state()

		screenshot = await page.screenshot(
			full_page=full_page,
			animations='disabled',
		)

		screenshot_b64 = base64.b64encode(screenshot).decode('utf-8')

		# await self.remove_highlights()

		return screenshot_b64

	@time_execution_async('--remove_highlights')
	async def remove_highlights(self):
		"""
		Removes all highlight overlays and labels created by the highlightElement function.
		Handles cases where the page might be closed or inaccessible.
		"""
		try:
			page = await self.get_current_page()
			await page.evaluate(
				"""
                try {
                    // Remove the highlight container and all its contents
                    const container = document.getElementById('playwright-highlight-container');
                    if (container) {
                        container.remove();
                    }

                    // Remove highlight attributes from elements
                    const highlightedElements = document.querySelectorAll('[browser-user-highlight-id^="playwright-highlight-"]');
                    highlightedElements.forEach(el => {
                        el.removeAttribute('browser-user-highlight-id');
                    });
                } catch (e) {
                    console.error('Failed to remove highlights:', e);
                }
                """
			)
		except Exception as e:
			logger.debug(f'⚠  Failed to remove highlights (this is usually ok): {str(e)}')
			# Don't raise the error since this is not critical functionality
			pass

	# endregion

	# region - User Actions

	@classmethod
	def _convert_simple_xpath_to_css_selector(cls, xpath: str) -> str:
		"""Converts simple XPath expressions to CSS selectors."""
		if not xpath:
			return ''

		# Remove leading slash if present
		xpath = xpath.lstrip('/')

		# Split into parts
		parts = xpath.split('/')
		css_parts = []

		for part in parts:
			if not part:
				continue

			# Handle custom elements with colons by escaping them
			if ':' in part and '[' not in part:
				base_part = part.replace(':', r'\:')
				css_parts.append(base_part)
				continue

			# Handle index notation [n]
			if '[' in part:
				base_part = part[: part.find('[')]
				# Handle custom elements with colons in the base part
				if ':' in base_part:
					base_part = base_part.replace(':', r'\:')
				index_part = part[part.find('[') :]

				# Handle multiple indices
				indices = [i.strip('[]') for i in index_part.split(']')[:-1]]

				for idx in indices:
					try:
						# Handle numeric indices
						if idx.isdigit():
							index = int(idx) - 1
							base_part += f':nth-of-type({index + 1})'
						# Handle last() function
						elif idx == 'last()':
							base_part += ':last-of-type'
						# Handle position() functions
						elif 'position()' in idx:
							if '>1' in idx:
								base_part += ':nth-of-type(n+2)'
					except ValueError:
						continue

				css_parts.append(base_part)
			else:
				css_parts.append(part)

		base_selector = ' > '.join(css_parts)
		return base_selector

	@classmethod
	@time_execution_sync('--enhanced_css_selector_for_element')
	def _enhanced_css_selector_for_element(cls, element: DOMElementNode, include_dynamic_attributes: bool = True) -> str:
		"""
		Creates a CSS selector for a DOM element, handling various edge cases and special characters.

		Args:
		        element: The DOM element to create a selector for

		Returns:
		        A valid CSS selector string
		"""
		try:
			# Get base selector from XPath
			css_selector = cls._convert_simple_xpath_to_css_selector(element.xpath)

			# Handle class attributes
			if 'class' in element.attributes and element.attributes['class'] and include_dynamic_attributes:
				# Define a regex pattern for valid class names in CSS
				valid_class_name_pattern = re.compile(r'^[a-zA-Z_][a-zA-Z0-9_-]*$')

				# Iterate through the class attribute values
				classes = element.attributes['class'].split()
				for class_name in classes:
					# Skip empty class names
					if not class_name.strip():
						continue

					# Check if the class name is valid
					if valid_class_name_pattern.match(class_name):
						# Append the valid class name to the CSS selector
						css_selector += f'.{class_name}'
					else:
						# Skip invalid class names
						continue

			# Expanded set of safe attributes that are stable and useful for selection
			SAFE_ATTRIBUTES = {
				# Data attributes (if they're stable in your application)
				'id',
				# Standard HTML attributes
				'name',
				'type',
				'placeholder',
				# Accessibility attributes
				'aria-label',
				'aria-labelledby',
				'aria-describedby',
				'role',
				# Common form attributes
				'for',
				'autocomplete',
				'required',
				'readonly',
				# Media attributes
				'alt',
				'title',
				'src',
				# Custom stable attributes (add any application-specific ones)
				'href',
				'target',
			}

			if include_dynamic_attributes:
				dynamic_attributes = {
					'data-id',
					'data-qa',
					'data-cy',
					'data-testid',
				}
				SAFE_ATTRIBUTES.update(dynamic_attributes)

			# Handle other attributes
			for attribute, value in element.attributes.items():
				if attribute == 'class':
					continue

				# Skip invalid attribute names
				if not attribute.strip():
					continue

				if attribute not in SAFE_ATTRIBUTES:
					continue

				# Escape special characters in attribute names
				safe_attribute = attribute.replace(':', r'\:')

				# Handle different value cases
				if value == '':
					css_selector += f'[{safe_attribute}]'
				elif any(char in value for char in '"\'<>`\n\r\t'):
					# Use contains for values with special characters
					# Regex-substitute *any* whitespace with a single space, then strip.
					collapsed_value = re.sub(r'\s+', ' ', value).strip()
					# Escape embedded double-quotes.
					safe_value = collapsed_value.replace('"', '\\"')
					css_selector += f'[{safe_attribute}*="{safe_value}"]'
				else:
					css_selector += f'[{safe_attribute}="{value}"]'

			return css_selector

		except Exception:
			# Fallback to a more basic selector if something goes wrong
			tag_name = element.tag_name or '*'
			return f"{tag_name}[highlight_index='{element.highlight_index}']"

	@time_execution_async('--get_locate_element')
	async def get_locate_element(self, element: DOMElementNode) -> Optional[ElementHandle]:
		current_frame = await self.get_current_page()

		# Start with the target element and collect all parents
		parents: list[DOMElementNode] = []
		current = element
		while current.parent is not None:
			parent = current.parent
			parents.append(parent)
			current = parent

		# Reverse the parents list to process from top to bottom
		parents.reverse()

		# Process all iframe parents in sequence
		iframes = [item for item in parents if item.tag_name == 'iframe']
		for parent in iframes:
			css_selector = self._enhanced_css_selector_for_element(
				parent,
				include_dynamic_attributes=self.config.include_dynamic_attributes,
			)
			current_frame = current_frame.frame_locator(css_selector)

		css_selector = self._enhanced_css_selector_for_element(
			element, include_dynamic_attributes=self.config.include_dynamic_attributes
		)

		try:
			if isinstance(current_frame, FrameLocator):
				element_handle = await current_frame.locator(css_selector).element_handle()
				return element_handle
			else:
				# Try to scroll into view if hidden
				element_handle = await current_frame.query_selector(css_selector)
				if element_handle:
					await element_handle.scroll_into_view_if_needed()
					return element_handle
				return None
		except Exception as e:
			logger.error(f'❌  Failed to locate element: {str(e)}')
			return None

	@time_execution_async('--get_locate_element_by_xpath')
	async def get_locate_element_by_xpath(self, xpath: str) -> Optional[ElementHandle]:
		"""
		Locates an element on the page using the provided XPath.
		"""
		current_frame = await self.get_current_page()

		try:
			# Use XPath to locate the element
			element_handle = await current_frame.query_selector(f'xpath={xpath}')
			if element_handle:
				await element_handle.scroll_into_view_if_needed()
				return element_handle
			return None
		except Exception as e:
			logger.error(f'❌  Failed to locate element by XPath {xpath}: {str(e)}')
			return None

	@time_execution_async('--get_locate_element_by_css_selector')
	async def get_locate_element_by_css_selector(self, css_selector: str) -> Optional[ElementHandle]:
		"""
		Locates an element on the page using the provided CSS selector.
		"""
		current_frame = await self.get_current_page()

		try:
			# Use CSS selector to locate the element
			element_handle = await current_frame.query_selector(css_selector)
			if element_handle:
				await element_handle.scroll_into_view_if_needed()
				return element_handle
			return None
		except Exception as e:
			logger.error(f'❌  Failed to locate element by CSS selector {css_selector}: {str(e)}')
			return None

	@time_execution_async('--get_locate_element_by_text')
	async def get_locate_element_by_text(self, text: str, nth: Optional[int] = 0) -> Optional[ElementHandle]:
		"""
		Locates an element on the page using the provided text.
		If `nth` is provided, it returns the nth matching element (0-based).
		"""
		current_frame = await self.get_current_page()
		try:
			elements = await current_frame.query_selector_all(f'text={text}')
			# considering only visible elements
			elements = [el for el in elements if await el.is_visible()]

			if not elements:
				logger.error(f"No visible element with text '{text}' found.")
				return None

			if nth is not None:
				if 0 <= nth < len(elements):
					element_handle = elements[nth]
				else:
					logger.error(f"Visible element with text '{text}' not found at index {nth}.")
					return None
			else:
				element_handle = elements[0]

			await element_handle.scroll_into_view_if_needed()
			return element_handle
		except Exception as e:
			logger.error(f"❌  Failed to locate element by text '{text}': {str(e)}")
			return None

	@time_execution_async('--input_text_element_node')
	async def _input_text_element_node(self, element_node: DOMElementNode, text: str):
		"""
		Input text into an element with proper error handling and state management.
		Handles different types of input fields and ensures proper element state before input.
		"""
		try:
			# Highlight before typing
			# if element_node.highlight_index is not None:
			# 	await self._update_state(focus_element=element_node.highlight_index)

			element_handle = await self.get_locate_element(element_node)

			if element_handle is None:
				raise BrowserError(f'Element: {repr(element_node)} not found')

			# Ensure element is ready for input
			try:
				await element_handle.wait_for_element_state('stable', timeout=1000)
				await element_handle.scroll_into_view_if_needed(timeout=1000)
			except Exception:
				pass

			# Get element properties to determine input method
			tag_handle = await element_handle.get_property('tagName')
			tag_name = (await tag_handle.json_value()).lower()
			is_contenteditable = await element_handle.get_property('isContentEditable')
			readonly_handle = await element_handle.get_property('readOnly')
			disabled_handle = await element_handle.get_property('disabled')

			readonly = await readonly_handle.json_value() if readonly_handle else False
			disabled = await disabled_handle.json_value() if disabled_handle else False

			if (await is_contenteditable.json_value() or tag_name == 'input') and not (readonly or disabled):
				await element_handle.evaluate('el => {el.textContent = ""; el.value = "";}')
				await element_handle.type(text, delay=5)
			else:
				await element_handle.fill(text)

		except Exception as e:
			logger.debug(f'❌  Failed to input text into element: {repr(element_node)}. Error: {str(e)}')
			raise BrowserError(f'Failed to input text into index {element_node.highlight_index}')

	@time_execution_async('--click_element_node')
	async def _click_element_node(self, element_node: DOMElementNode) -> Optional[str]:
		"""
		Optimized method to click an element using xpath.
		"""
		page = await self.get_current_page()

		try:
			# Highlight before clicking
			# if element_node.highlight_index is not None:
			# 	await self._update_state(focus_element=element_node.highlight_index)

			element_handle = await self.get_locate_element(element_node)

			if element_handle is None:
				raise Exception(f'Element: {repr(element_node)} not found')

			async def perform_click(click_func):
				"""Performs the actual click, handling both download
				and navigation scenarios."""
				if self.config.save_downloads_path:
					try:
						# Try short-timeout expect_download to detect a file download has been been triggered
						async with page.expect_download(timeout=5000) as download_info:
							await click_func()
						download = await download_info.value
						# Determine file path
						suggested_filename = download.suggested_filename
						unique_filename = await self._get_unique_filename(self.config.save_downloads_path, suggested_filename)
						download_path = os.path.join(self.config.save_downloads_path, unique_filename)
						await download.save_as(download_path)
						logger.debug(f'⬇️  Download triggered. Saved file to: {download_path}')
						return download_path
					except TimeoutError:
						# If no download is triggered, treat as normal click
						logger.debug('No download triggered within timeout. Checking navigation...')
						await page.wait_for_load_state()
						await self._check_and_handle_navigation(page)
				else:
					# Standard click logic if no download is expected
					await click_func()
					await page.wait_for_load_state()
					await self._check_and_handle_navigation(page)

			try:
				return await perform_click(lambda: element_handle.click(timeout=1500))
			except URLNotAllowedError as e:
				raise e
			except Exception:
				try:
					return await perform_click(lambda: page.evaluate('(el) => el.click()', element_handle))
				except URLNotAllowedError as e:
					raise e
				except Exception as e:
					raise Exception(f'Failed to click element: {str(e)}')

		except URLNotAllowedError as e:
			raise e
		except Exception as e:
			raise Exception(f'Failed to click element: {repr(element_node)}. Error: {str(e)}')

	@time_execution_async('--get_tabs_info')
	async def get_tabs_info(self) -> list[TabInfo]:
		"""Get information about all tabs"""
		session = await self.get_session()

		tabs_info = []
		for page_id, page in enumerate(session.context.pages):
			try:
				tab_info = TabInfo(page_id=page_id, url=page.url, title=await asyncio.wait_for(page.title(), timeout=1))
			except asyncio.TimeoutError:
				# page.title() can hang forever on tabs that are crashed/dissapeared/about:blank
				# we dont want to try automating those tabs because they will hang the whole script
				logger.debug('⚠  Failed to get tab info for tab #%s: %s (ignoring)', page_id, page.url)
				tab_info = TabInfo(page_id=page_id, url='about:blank', title='ignore this tab and do not use it')
			tabs_info.append(tab_info)

		return tabs_info

	@time_execution_async('--switch_to_tab')
	async def switch_to_tab(self, page_id: int) -> None:
		"""Switch to a specific tab by its page_id"""
		session = await self.get_session()
		pages = session.context.pages

		if page_id >= len(pages):
			raise BrowserError(f'No tab found with page_id: {page_id}')

		page = pages[page_id]

		# Check if the tab's URL is allowed before switching
		if not self._is_url_allowed(page.url):
			raise BrowserError(f'Cannot switch to tab with non-allowed URL: {page.url}')

		# Update target ID if using CDP
		if self.browser.config.cdp_url:
			targets = await self._get_cdp_targets()
			for target in targets:
				if target['url'] == page.url:
					self.state.target_id = target['targetId']
					break

		await page.bring_to_front()
		await page.wait_for_load_state()

	@time_execution_async('--create_new_tab')
	async def create_new_tab(self, url: str | None = None) -> None:
		"""Create a new tab and optionally navigate to a URL"""
		if url and not self._is_url_allowed(url):
			raise BrowserError(f'Cannot create new tab with non-allowed URL: {url}')

		session = await self.get_session()
		new_page = await session.context.new_page()
		await new_page.wait_for_load_state()

		if url:
			await new_page.goto(url)
			await self._wait_for_page_and_frames_load(timeout_overwrite=1)

		# Get target ID for new page if using CDP
		if self.browser.config.cdp_url:
			targets = await self._get_cdp_targets()
			for target in targets:
				if target['url'] == new_page.url:
					self.state.target_id = target['targetId']
					break

	# endregion

	# region - Helper methods for easier access to the DOM
	async def _get_current_page(self, session: BrowserSession) -> Page:
		pages = session.context.pages

		# Try to find page by target ID if using CDP
		if self.browser.config.cdp_url and self.state.target_id:
			targets = await self._get_cdp_targets()
			for target in targets:
				if target['targetId'] == self.state.target_id:
					for page in pages:
						if page.url == target['url']:
							return page

		# fall back to most recently opened non-extension page (extensions are almost always invisible background targets)
		non_extension_pages = [
			page for page in pages if not page.url.startswith('chrome-extension://') and not page.url.startswith('chrome://')
		]
		if non_extension_pages:
			return non_extension_pages[-1]

		# Fallback to opening a new tab in the active window
		try:
			return await session.context.new_page()
		except Exception:
			# there is no browser window available (perhaps the user closed it?)
			# reopen a new window in the browser and try again
			logger.warning('⚠️  No browser window available, opening a new window')
			await self._initialize_session()
			return await session.context.new_page()

	async def get_selector_map(self) -> SelectorMap:
		session = await self.get_session()
		if session.cached_state is None:
			return {}
		return session.cached_state.selector_map

	async def get_element_by_index(self, index: int) -> ElementHandle | None:
		selector_map = await self.get_selector_map()
		element_handle = await self.get_locate_element(selector_map[index])
		return element_handle

	async def get_dom_element_by_index(self, index: int) -> DOMElementNode:
		selector_map = await self.get_selector_map()
		return selector_map[index]

	async def save_cookies(self):
		"""Save current cookies to file"""
		if self.session and self.session.context and self.config.cookies_file:
			try:
				cookies = await self.session.context.cookies()
				logger.debug(f'🍪  Saving {len(cookies)} cookies to {self.config.cookies_file}')

				# Check if the path is a directory and create it if necessary
				dirname = os.path.dirname(self.config.cookies_file)
				if dirname:
					os.makedirs(dirname, exist_ok=True)

				with open(self.config.cookies_file, 'w') as f:
					json.dump(cookies, f)
			except Exception as e:
				logger.warning(f'❌  Failed to save cookies: {str(e)}')

	async def is_file_uploader(self, element_node: DOMElementNode, max_depth: int = 3, current_depth: int = 0) -> bool:
		"""Check if element or its children are file uploaders"""
		if current_depth > max_depth:
			return False

		# Check current element
		is_uploader = False

		if not isinstance(element_node, DOMElementNode):
			return False

		# Check for file input attributes
		if element_node.tag_name == 'input':
			is_uploader = element_node.attributes.get('type') == 'file' or element_node.attributes.get('accept') is not None

		if is_uploader:
			return True

		# Recursively check children
		if element_node.children and current_depth < max_depth:
			for child in element_node.children:
				if isinstance(child, DOMElementNode):
					if await self.is_file_uploader(child, max_depth, current_depth + 1):
						return True

		return False

	async def get_scroll_info(self, page: Page) -> tuple[int, int]:
		"""Get scroll position information for the current page."""
		scroll_y = await page.evaluate('window.scrollY')
		viewport_height = await page.evaluate('window.innerHeight')
		total_height = await page.evaluate('document.documentElement.scrollHeight')
		pixels_above = scroll_y
		pixels_below = total_height - (scroll_y + viewport_height)
		return pixels_above, pixels_below

	async def reset_context(self):
		"""Reset the browser session
		Call this when you don't want to kill the context but just kill the state
		"""
		# close all tabs and clear cached state
		session = await self.get_session()

		pages = session.context.pages
		for page in pages:
			await page.close()

<<<<<<< HEAD
		session.cached_state = self._get_initial_state()
		session.current_page = await session.context.new_page()

	def _get_initial_state(self, page: Optional[Page] = None) -> BrowserState:
		"""Get the initial state of the browser"""
		return BrowserState(
			element_tree=DOMElementNode(
				tag_name='root',
				is_visible=True,
				parent=None,
				xpath='',
				attributes={},
				children=[],
			),
			selector_map={},
			url=page.url if page else '',
			title='',
			screenshot=None,
			tabs=[],
		)

	async def wait_for_element(self, selector: str, timeout: float) -> None:
		"""
		Waits for an element matching the given CSS selector to become visible.

		Args:
		    selector (str): The CSS selector of the element.
		    timeout (float): The maximum time to wait for the element to be visible (in milliseconds).

		Raises:
		    TimeoutError: If the element does not become visible within the specified timeout.
		"""
		page = await self.get_current_page()
		await page.wait_for_selector(selector, state="visible", timeout=timeout)
=======
		session.cached_state = None
		self.state.target_id = None

	async def _get_unique_filename(self, directory, filename):
		"""Generate a unique filename by appending (1), (2), etc., if a file already exists."""
		base, ext = os.path.splitext(filename)
		counter = 1
		new_filename = filename
		while os.path.exists(os.path.join(directory, new_filename)):
			new_filename = f'{base} ({counter}){ext}'
			counter += 1
		return new_filename

	async def _get_cdp_targets(self) -> list[dict]:
		"""Get all CDP targets directly using CDP protocol"""
		if not self.browser.config.cdp_url or not self.session:
			return []

		try:
			pages = self.session.context.pages
			if not pages:
				return []

			cdp_session = await pages[0].context.new_cdp_session(pages[0])
			result = await cdp_session.send('Target.getTargets')
			await cdp_session.detach()
			return result.get('targetInfos', [])
		except Exception as e:
			logger.debug(f'Failed to get CDP targets: {e}')
			return []
>>>>>>> 7eaf1e27
<|MERGE_RESOLUTION|>--- conflicted
+++ resolved
@@ -1479,42 +1479,6 @@
 		for page in pages:
 			await page.close()
 
-<<<<<<< HEAD
-		session.cached_state = self._get_initial_state()
-		session.current_page = await session.context.new_page()
-
-	def _get_initial_state(self, page: Optional[Page] = None) -> BrowserState:
-		"""Get the initial state of the browser"""
-		return BrowserState(
-			element_tree=DOMElementNode(
-				tag_name='root',
-				is_visible=True,
-				parent=None,
-				xpath='',
-				attributes={},
-				children=[],
-			),
-			selector_map={},
-			url=page.url if page else '',
-			title='',
-			screenshot=None,
-			tabs=[],
-		)
-
-	async def wait_for_element(self, selector: str, timeout: float) -> None:
-		"""
-		Waits for an element matching the given CSS selector to become visible.
-
-		Args:
-		    selector (str): The CSS selector of the element.
-		    timeout (float): The maximum time to wait for the element to be visible (in milliseconds).
-
-		Raises:
-		    TimeoutError: If the element does not become visible within the specified timeout.
-		"""
-		page = await self.get_current_page()
-		await page.wait_for_selector(selector, state="visible", timeout=timeout)
-=======
 		session.cached_state = None
 		self.state.target_id = None
 
@@ -1545,4 +1509,17 @@
 		except Exception as e:
 			logger.debug(f'Failed to get CDP targets: {e}')
 			return []
->>>>>>> 7eaf1e27
+
+	async def wait_for_element(self, selector: str, timeout: float) -> None:
+		"""
+		Waits for an element matching the given CSS selector to become visible.
+
+		Args:
+		    selector (str): The CSS selector of the element.
+		    timeout (float): The maximum time to wait for the element to be visible (in milliseconds).
+
+		Raises:
+		    TimeoutError: If the element does not become visible within the specified timeout.
+		"""
+		page = await self.get_current_page()
+		await page.wait_for_selector(selector, state="visible", timeout=timeout)